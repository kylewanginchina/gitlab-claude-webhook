name: Claude Code

on:
  issue_comment:
    types: [created]
  pull_request_review_comment:
    types: [created]
  issues:
    types: [opened, assigned]
  pull_request_review:
    types: [submitted]

jobs:
  claude:
    if: |
      (github.event.comment.author_association == 'MEMBER' || github.event.comment.author_association == 'OWNER' || github.event.comment.author_association == 'COLLABORATOR') &&
      (
        (github.event_name == 'issue_comment' && contains(github.event.comment.body, '@claude')) ||
        (github.event_name == 'pull_request_review_comment' && contains(github.event.comment.body, '@claude')) ||
        (github.event_name == 'pull_request_review' && contains(github.event.review.body, '@claude')) ||
        (github.event_name == 'issues' && (contains(github.event.issue.body, '@claude') || contains(github.event.issue.title, '@claude')))
      )
    runs-on: ubuntu-latest
    permissions:
      contents: read
      pull-requests: write
      issues: write
      id-token: write
    steps:
      - name: Get PR Info
        id: pr_info
        run: |
          PR_DATA=$(gh pr view ${{ github.event.issue.number }} --repo ${{ github.repository }} --json headRefName,headRepository,author,isCrossRepository)
          HEAD_REF_NAME=$(echo "$PR_DATA" | jq -r .headRefName)
<<<<<<< HEAD
          HEAD_REPO_WITH_OWNER=$(echo "$PR_DATA" | jq -r .headRepository.nameWithOwner)
          if [ -n "$HEAD_REPO_WITH_OWNER" ] && [ "$HEAD_REPO_WITH_OWNER" != "null" ]; then
            HEAD_REPOSITORY="$HEAD_REPO_WITH_OWNER"
            echo "Using official repository name: $HEAD_REPOSITORY"
          else
=======
          IS_FORK=$(echo "$PR_DATA" | jq -r .isCrossRepository)
          if [ "$IS_FORK" = "true" ]; then
            echo "This is a FORKED PR. Manually constructing repository name."
>>>>>>> 5527b74f
            REPO_NAME=$(echo "$PR_DATA" | jq -r .headRepository.name)
            AUTHOR_LOGIN=$(echo "$PR_DATA" | jq -r .author.login)
            HEAD_REPOSITORY="$AUTHOR_LOGIN/$REPO_NAME"
          else
            echo "This is an INTERNAL PR. Using the current repository name."
            HEAD_REPOSITORY="${{ github.repository }}"
          fi
          echo "Final Repository Name: $HEAD_REPOSITORY"
          echo "Final Branch Name: $HEAD_REF_NAME"
          echo "repo_full_name=$HEAD_REPOSITORY" >> $GITHUB_OUTPUT
          echo "branch_name=$HEAD_REF_NAME" >> $GITHUB_OUTPUT
        env:
          GH_TOKEN: ${{ github.token }}
      - name: Checkout repository
        uses: actions/checkout@v4
        with:
          repository: ${{ steps.pr_info.outputs.repo_full_name }}
          ref: ${{ steps.pr_info.outputs.branch_name }}
          fetch-depth: 0
      - name: Run Claude Code
        id: claude
        uses: anthropics/claude-code-action@beta
        env:
          ANTHROPIC_BASE_URL: "${{ secrets.ANTHROPIC_BASE_URL }}"
        with:
          claude_code_oauth_token: ${{ secrets.CLAUDE_CODE_OAUTH_TOKEN }}<|MERGE_RESOLUTION|>--- conflicted
+++ resolved
@@ -32,17 +32,9 @@
         run: |
           PR_DATA=$(gh pr view ${{ github.event.issue.number }} --repo ${{ github.repository }} --json headRefName,headRepository,author,isCrossRepository)
           HEAD_REF_NAME=$(echo "$PR_DATA" | jq -r .headRefName)
-<<<<<<< HEAD
-          HEAD_REPO_WITH_OWNER=$(echo "$PR_DATA" | jq -r .headRepository.nameWithOwner)
-          if [ -n "$HEAD_REPO_WITH_OWNER" ] && [ "$HEAD_REPO_WITH_OWNER" != "null" ]; then
-            HEAD_REPOSITORY="$HEAD_REPO_WITH_OWNER"
-            echo "Using official repository name: $HEAD_REPOSITORY"
-          else
-=======
           IS_FORK=$(echo "$PR_DATA" | jq -r .isCrossRepository)
           if [ "$IS_FORK" = "true" ]; then
             echo "This is a FORKED PR. Manually constructing repository name."
->>>>>>> 5527b74f
             REPO_NAME=$(echo "$PR_DATA" | jq -r .headRepository.name)
             AUTHOR_LOGIN=$(echo "$PR_DATA" | jq -r .author.login)
             HEAD_REPOSITORY="$AUTHOR_LOGIN/$REPO_NAME"
@@ -50,8 +42,7 @@
             echo "This is an INTERNAL PR. Using the current repository name."
             HEAD_REPOSITORY="${{ github.repository }}"
           fi
-          echo "Final Repository Name: $HEAD_REPOSITORY"
-          echo "Final Branch Name: $HEAD_REF_NAME"
+          echo "Final Repository Name: $HEAD_REPOSITORY, Final Branch Name: $HEAD_REF_NAME"
           echo "repo_full_name=$HEAD_REPOSITORY" >> $GITHUB_OUTPUT
           echo "branch_name=$HEAD_REF_NAME" >> $GITHUB_OUTPUT
         env:
